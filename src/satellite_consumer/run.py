--- conflicted
+++ resolved
@@ -3,11 +3,9 @@
 Consolidates the old cli_downloader, backfill_hrv and backfill_nonhrv scripts.
 """
 import datetime as dt
-<<<<<<< HEAD
 import os
-=======
 import itertools
->>>>>>> b40c703f
+
 import warnings
 from collections.abc import Generator, Iterable
 from importlib.metadata import PackageNotFoundError, version
@@ -44,7 +42,7 @@
     __version__ = "v?"
 
 
-<<<<<<< HEAD
+
 import sentry_sdk
 
 sentry_sdk.init(
@@ -56,8 +54,7 @@
 sentry_sdk.set_tag("app_version", __version__)
 
 
-=======
->>>>>>> b40c703f
+
 def _consume_to_store(command_opts: ConsumeCommandOptions) -> None:
     """Logic for the consume command (and the archive command)."""
     window = command_opts.time_window
