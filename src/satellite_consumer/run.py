"""Pipeline for downloading, processing, and saving archival satellite data.

Consolidates the old cli_downloader, backfill_hrv and backfill_nonhrv scripts.
"""

import datetime as dt
<<<<<<< HEAD
import os
=======
import warnings
>>>>>>> af73230f
from importlib.metadata import PackageNotFoundError, version
from typing import TYPE_CHECKING

import sentry_sdk
import eumdac.product
import numpy as np
from icechunk.xarray import to_icechunk
from joblib import Parallel, delayed
from loguru import logger as log

from satellite_consumer import storage
from satellite_consumer.config import (
    ConsumeCommandOptions,
    MergeCommandOptions,
    SatelliteConsumerConfig,
)
from satellite_consumer.download_eumetsat import (
    download_raw,
    get_products_iterator,
)
from satellite_consumer.exceptions import ValidationError
from satellite_consumer.process import process_raw
from satellite_consumer.validate import validate

if TYPE_CHECKING:
    import icechunk

try:
    __version__ = version("satellite-consumer")
except PackageNotFoundError:
    __version__ = "v?"

<<<<<<< HEAD

# Sentry initialization as per the suggestion
sentry_sdk.init(
    dsn=os.getenv("SENTRY_DSN"), 
    environment=os.getenv("ENVIRONMENT", "local"), 
    traces_sample_rate=1,
)
sentry_sdk.set_tag("app_name", "satellite_consumer")
sentry_sdk.set_tag("version", __version__)

def _consume_command(command_opts: ArchiveCommandOptions | ConsumeCommandOptions) -> None:
    """Run the download and processing pipeline."""

def _consume_to_store(command_opts: ArchiveCommandOptions | ConsumeCommandOptions) -> None:
    """Logic for the consume command (and the archive command)."""

    fs = get_fs(path=command_opts.zarr_path)
=======
def _consume_to_store(command_opts: ConsumeCommandOptions) -> None:
    """Logic for the consume command (and the archive command)."""
>>>>>>> af73230f
    window = command_opts.time_window
    product_iter = get_products_iterator(
        sat_metadata=command_opts.satellite_metadata,
        start=window[0],
        end=window[1],
    )

<<<<<<< HEAD
    if fs.exists(command_opts.zarr_path.replace("s3://", "")):
        log.info("Using existing zarr store", dst=command_opts.zarr_path)
    else:
        log.info("Creating new zarr store", dst=command_opts.zarr_path)
        _ = create_empty_zarr(dst=command_opts.zarr_path, coords=command_opts.as_coordinates())

    def _etl(product: eumdac.product.Product) -> str | None:
        """Download, process, and save a single NAT file."""
        nat_filepath = download_nat(product, folder=f"{command_opts.workdir}/raw")
        if nat_filepath is None:
            return nat_filepath
        da = process_nat(path=nat_filepath, hrv=command_opts.hrv)
        write_to_zarr(da=da, dst=command_opts.zarr_path)
        return nat_filepath

    nat_filepaths: list[str] = []


    num_skipped: int = 0
    # Iterate through all products in search

    for nat_filepath in Parallel(
        n_jobs=command_opts.num_workers, return_as="generator",
    )(delayed(_etl)(product) for product in product_iter):
        if nat_filepath is None:
            num_skipped += 1
        else:
            nat_filepaths.append(nat_filepath)

    # Might not need this as skipped files are all NaN
    # and the validation step should catch it
    if num_skipped / (num_skipped + len(nat_filepaths)) > 0.05:
        raise ValidationError(
            f"Too many files had to be skipped "
            f"({num_skipped}/{num_skipped + len(nat_filepaths)}). "
            "Use dataset at your own risk!",
=======
    processed_filepaths: list[str] = []
    num_skipped: int = 0
    num_written: int = 0

    if command_opts.icechunk:
        repo, existing_times = storage.get_icechunk_repo(path=command_opts.zarr_path)

        raw_filegroups = [
            download_raw(
                product=p,
                folder=f"{command_opts.workdir}/raw",
                filter_regex=command_opts.satellite_metadata.file_filter_regex,
                existing_times=existing_times,
            ) for p in product_iter
        ]
        for i, raw_filepaths in enumerate(raw_filegroups):
            if len(raw_filepaths) == 0:
                num_skipped += 1
                continue
            da = process_raw(
                paths=raw_filepaths,
                channels=command_opts.satellite_metadata.channels,
                resolution_meters=command_opts.resolution,
                normalize=command_opts.rescale,
                crop_region_geos=command_opts.crop_region_geos,
            )
            # Don't write invalid data to the store
            validate(src=da)

            # Commit the data to the icechunk store
            # * If the store was just created, write as a fresh repo
            log.debug(
                "Writing data to icechunk store",
                dst=command_opts.zarr_path,
                time=str(np.datetime_as_string(da.coords["time"].values[0], unit="m")),
            )
            if i == 0 and len(existing_times) == 0:
                session: icechunk.Session = repo.writable_session(branch="main")
                # TODO: Remove warnings catch when Zarr makes up its mind about codecs
                with warnings.catch_warnings(action="ignore"):
                    to_icechunk(
                        obj=da.to_dataset(name="data", promote_attrs=True),
                        session=session,
                        mode="w-",
                        encoding={"time": {"units": "nanoseconds since 1970-01-01"}},
                    )
                _ = session.commit(message="initial commit")
            # Otherwise, append the data to the existing store
            else:
                session = repo.writable_session(branch="main")
                # TODO: Remove warnings catch when Zarr makes up its mind about codecs
                with warnings.catch_warnings(action="ignore"):
                    to_icechunk(
                        obj=da.to_dataset(name="data", promote_attrs=True),
                        session=session,
                        append_dim="time",
                        mode="a",
                    )
                _ = session.commit(
                    message=f"add {len(da.coords['time']) * len(da.coords['variable'])} images",
                )
            num_written += 1
            processed_filepaths.extend(raw_filepaths)

        log.info(
            "Finished population of icechunk store",
            dst=command_opts.zarr_path, num_skipped=num_skipped, num_written=num_written,
>>>>>>> af73230f
        )

    else:
        fs = storage.get_fs(path=command_opts.zarr_path)
        # Use existing zarr store if it exists
        if fs.exists(command_opts.zarr_path.replace("s3://", "")):
            log.info("Using existing store", dst=command_opts.zarr_path)
        else:
            # Create new store
            log.debug("Creating new zarr store", dst=command_opts.zarr_path)
            _ = storage.create_empty_zarr(
                dst=command_opts.zarr_path,
                coords=command_opts.as_coordinates(),
            )

<<<<<<< HEAD
            for f in nat_filepaths:
                f.unlink()  # type: ignore

            _ = [f.unlink() for f in nat_filepaths] # type:ignore
=======
        def _etl(product: eumdac.product.Product) -> list[str]:
            """Download, process, and save a single NAT file."""
            raw_filepaths = download_raw(
                product,
                folder=f"{command_opts.workdir}/raw",
                filter_regex=command_opts.satellite_metadata.file_filter_regex,
            )
            if len(raw_filepaths) == 0:
                return []
            da = process_raw(
                paths=raw_filepaths,
                channels=command_opts.satellite_metadata.channels,
                resolution_meters=command_opts.resolution,
                normalize=command_opts.rescale,
                crop_region_geos=command_opts.crop_region_geos,
            )
            storage.write_to_zarr(da=da, dst=command_opts.zarr_path)
            return raw_filepaths

        # Iterate through all products in search
        for raw_filepaths in Parallel(
            n_jobs=command_opts.num_workers, return_as="generator",
            prefer="threads",
        )(delayed(_etl)(product) for product in product_iter):
            if len(raw_filepaths) == 0:
                num_skipped += 1
            else:
                processed_filepaths.extend(raw_filepaths)

        # Might not need this as skipped files are all NaN
        # and the validation step should catch it
        if num_skipped / (num_skipped + len(raw_filepaths)) > 0.05:
            raise ValidationError(
                f"Too many files had to be skipped "
                f"({num_skipped}/{num_skipped + len(raw_filepaths)}). "
                "Use dataset at your own risk!",
            )

        log.info(
            "Finished population of zarr store",
            dst=command_opts.zarr_path, num_skipped=num_skipped,
        )

        if command_opts.validate:
            validate(src=command_opts.zarr_path)
>>>>>>> af73230f

def _merge_command(command_opts: MergeCommandOptions) -> None:
    """Logic for the merge command."""
    zarr_paths = command_opts.zarr_paths
    log.info(
        f"Merging {len(zarr_paths)} stores",
        num=len(zarr_paths), consume_missing=command_opts.consume_missing,
    )
    fs = storage.get_fs(path=zarr_paths[0])

    for zarr_path in zarr_paths:
        if not fs.exists(zarr_path):
            if command_opts.consume_missing:
                _consume_to_store(command_opts=ConsumeCommandOptions(
                    time=dt.datetime.strptime(
                        zarr_path.split("/")[-1].split("_")[0], "%Y%m%dT%H%M",
                    ).replace(tzinfo=dt.UTC),
                    satellite=command_opts.satellite,
                    workdir=command_opts.workdir,
                    validate=True,
                    rescale=True, # TODO: Make this an option
                    resolution= command_opts.resolution,
                ))
            else:
                raise FileNotFoundError(f"Zarr store not found at {zarr_path}")

    dst = storage.create_latest_zip(srcs=zarr_paths)
    log.info("Created latest.zip", dst=dst)

def run(config: SatelliteConsumerConfig) -> None:
    """Run the download and processing pipeline."""
    prog_start = dt.datetime.now(tz=dt.UTC)

    log.info(
        f"Starting satellite consumer with command '{config.command}'",
        version=__version__, start_time=str(prog_start), opts=config.command_options.__str__(),
    )

    if isinstance(config.command_options, ConsumeCommandOptions):
        _consume_to_store(command_opts=config.command_options)
    elif isinstance(config.command_options, MergeCommandOptions):
        _merge_command(command_opts=config.command_options)
    else:
        pass

    runtime = dt.datetime.now(tz=dt.UTC) - prog_start
    log.info(f"Completed satellite consumer run in {runtime!s}.")<|MERGE_RESOLUTION|>--- conflicted
+++ resolved
@@ -4,11 +4,11 @@
 """
 
 import datetime as dt
-<<<<<<< HEAD
+ 
 import os
-=======
+
 import warnings
->>>>>>> af73230f
+
 from importlib.metadata import PackageNotFoundError, version
 from typing import TYPE_CHECKING
 
@@ -41,7 +41,7 @@
 except PackageNotFoundError:
     __version__ = "v?"
 
-<<<<<<< HEAD
+
 
 # Sentry initialization as per the suggestion
 sentry_sdk.init(
@@ -59,10 +59,10 @@
     """Logic for the consume command (and the archive command)."""
 
     fs = get_fs(path=command_opts.zarr_path)
-=======
+
 def _consume_to_store(command_opts: ConsumeCommandOptions) -> None:
     """Logic for the consume command (and the archive command)."""
->>>>>>> af73230f
+
     window = command_opts.time_window
     product_iter = get_products_iterator(
         sat_metadata=command_opts.satellite_metadata,
@@ -70,7 +70,7 @@
         end=window[1],
     )
 
-<<<<<<< HEAD
+
     if fs.exists(command_opts.zarr_path.replace("s3://", "")):
         log.info("Using existing zarr store", dst=command_opts.zarr_path)
     else:
@@ -107,7 +107,7 @@
             f"Too many files had to be skipped "
             f"({num_skipped}/{num_skipped + len(nat_filepaths)}). "
             "Use dataset at your own risk!",
-=======
+
     processed_filepaths: list[str] = []
     num_skipped: int = 0
     num_written: int = 0
@@ -175,7 +175,7 @@
         log.info(
             "Finished population of icechunk store",
             dst=command_opts.zarr_path, num_skipped=num_skipped, num_written=num_written,
->>>>>>> af73230f
+
         )
 
     else:
@@ -189,14 +189,12 @@
             _ = storage.create_empty_zarr(
                 dst=command_opts.zarr_path,
                 coords=command_opts.as_coordinates(),
-            )
-
-<<<<<<< HEAD
+
             for f in nat_filepaths:
                 f.unlink()  # type: ignore
 
             _ = [f.unlink() for f in nat_filepaths] # type:ignore
-=======
+
         def _etl(product: eumdac.product.Product) -> list[str]:
             """Download, process, and save a single NAT file."""
             raw_filepaths = download_raw(
@@ -242,7 +240,7 @@
 
         if command_opts.validate:
             validate(src=command_opts.zarr_path)
->>>>>>> af73230f
+
 
 def _merge_command(command_opts: MergeCommandOptions) -> None:
     """Logic for the merge command."""
