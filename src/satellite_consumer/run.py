"""Pipeline for downloading, processing, and saving archival satellite data.

Consolidates the old cli_downloader, backfill_hrv and backfill_nonhrv scripts.
"""

import datetime as dt
import os
from importlib.metadata import PackageNotFoundError, version

import sentry_sdk
import eumdac.product
from joblib import Parallel, delayed
from loguru import logger as log

from satellite_consumer.config import (
    ArchiveCommandOptions,
    ConsumeCommandOptions,
    MergeCommandOptions,
    SatelliteConsumerConfig,
)
from satellite_consumer.download_eumetsat import (
    download_nat,
    get_products_iterator,
)
from satellite_consumer.exceptions import ValidationError
from satellite_consumer.process import process_nat
from satellite_consumer.storage import create_empty_zarr, create_latest_zip, get_fs, write_to_zarr
from satellite_consumer.validate import validate

try:
    __version__ = version("satellite-consumer")
except PackageNotFoundError:
    __version__ = "v?"

<<<<<<< HEAD
# Sentry initialization as per the suggestion
sentry_sdk.init(
    dsn=os.getenv("SENTRY_DSN"), 
    environment=os.getenv("ENVIRONMENT", "local"), 
    traces_sample_rate=1,
)
sentry_sdk.set_tag("app_name", "satellite_consumer")
sentry_sdk.set_tag("version", __version__)

def _consume_command(command_opts: ArchiveCommandOptions | ConsumeCommandOptions) -> None:
    """Run the download and processing pipeline."""
=======
def _consume_to_store(command_opts: ArchiveCommandOptions | ConsumeCommandOptions) -> None:
    """Logic for the consume command (and the archive command)."""
>>>>>>> 1cf17041
    fs = get_fs(path=command_opts.zarr_path)
    window = command_opts.time_window

    product_iter = get_products_iterator(
        sat_metadata=command_opts.satellite_metadata,
        start=window[0],
        end=window[1],
    )

    if fs.exists(command_opts.zarr_path.replace("s3://", "")):
        log.info("Using existing zarr store", dst=command_opts.zarr_path)
    else:
        log.info("Creating new zarr store", dst=command_opts.zarr_path)
        _ = create_empty_zarr(dst=command_opts.zarr_path, coords=command_opts.as_coordinates())

    def _etl(product: eumdac.product.Product) -> str | None:
        """Download, process, and save a single NAT file."""
        nat_filepath = download_nat(product, folder=f"{command_opts.workdir}/raw")
        if nat_filepath is None:
            return nat_filepath
        da = process_nat(path=nat_filepath, hrv=command_opts.hrv)
        write_to_zarr(da=da, dst=command_opts.zarr_path)
        return nat_filepath

    nat_filepaths: list[str] = []
<<<<<<< HEAD
=======
    num_skipped: int = 0
    # Iterate through all products in search
>>>>>>> 1cf17041
    for nat_filepath in Parallel(
        n_jobs=command_opts.num_workers, return_as="generator",
    )(delayed(_etl)(product) for product in product_iter):
        if nat_filepath is None:
            num_skipped += 1
        else:
            nat_filepaths.append(nat_filepath)

    # Might not need this as skipped files are all NaN
    # and the validation step should catch it
    if num_skipped / (num_skipped + len(nat_filepaths)) > 0.05:
        raise ValidationError(
            f"Too many files had to be skipped "
            f"({num_skipped}/{num_skipped + len(nat_filepaths)}). "
            "Use dataset at your own risk!",
        )

    log.info(
        "Finished population of zarr store",
        dst=command_opts.zarr_path, num_skipped=num_skipped,
    )

    if command_opts.validate:
        validate(src=command_opts.zarr_path)

    if command_opts.delete_raw:
        if command_opts.workdir.startswith("s3://"):
            log.warning("delete-raw was specified, but deleting S3 files is not yet implemented")
        else:
            log.info(
                f"Deleting {len(nat_filepaths)} raw files in {command_opts.raw_folder}",
                num_files=len(nat_filepaths), dst=command_opts.raw_folder,
            )
<<<<<<< HEAD
            for f in nat_filepaths:
                f.unlink()  # type: ignore
=======
            _ = [f.unlink() for f in nat_filepaths] # type:ignore

def _merge_command(command_opts: MergeCommandOptions) -> None:
    """Logic for the merge command."""
    zarr_paths = command_opts.zarr_paths
    log.info(
        f"Merging {len(zarr_paths)} stores",
        num=len(zarr_paths), consume_missing=command_opts.consume_missing,
    )
    fs = get_fs(path=zarr_paths[0])

    for zarr_path in zarr_paths:
        if not fs.exists(zarr_path):
            if command_opts.consume_missing:
                _consume_to_store(command_opts=ConsumeCommandOptions(
                    time=dt.datetime.strptime(
                        zarr_path.split("/")[-1].split("_")[0], "%Y%m%dT%H%M",
                    ).replace(tzinfo=dt.UTC),
                    satellite=command_opts.satellite,
                    workdir=command_opts.workdir,
                    validate=True,
                    rescale=True, # TODO: Make this an option
                    hrv=command_opts.hrv,
                ))
            else:
                raise FileNotFoundError(f"Zarr store not found at {zarr_path}")

    dst = create_latest_zip(srcs=zarr_paths)
    log.info("Created latest.zip", dst=dst)

>>>>>>> 1cf17041

def run(config: SatelliteConsumerConfig) -> None:
    """Run the download and processing pipeline."""
    prog_start = dt.datetime.now(tz=dt.UTC)

    log.info(
        f"Starting satellite consumer with command '{config.command}'",
        version=__version__, start_time=str(prog_start), opts=config.command_options.__str__(),
    )

    if isinstance(config.command_options, ArchiveCommandOptions):
        _consume_to_store(command_opts=config.command_options)
    if isinstance(config.command_options, ConsumeCommandOptions):
        _consume_to_store(command_opts=config.command_options)
    elif isinstance(config.command_options, MergeCommandOptions):
        _merge_command(command_opts=config.command_options)
    else:
        pass

    runtime = dt.datetime.now(tz=dt.UTC) - prog_start
    log.info(f"Completed satellite consumer run in {runtime!s}.")<|MERGE_RESOLUTION|>--- conflicted
+++ resolved
@@ -32,7 +32,7 @@
 except PackageNotFoundError:
     __version__ = "v?"
 
-<<<<<<< HEAD
+
 # Sentry initialization as per the suggestion
 sentry_sdk.init(
     dsn=os.getenv("SENTRY_DSN"), 
@@ -44,10 +44,10 @@
 
 def _consume_command(command_opts: ArchiveCommandOptions | ConsumeCommandOptions) -> None:
     """Run the download and processing pipeline."""
-=======
+
 def _consume_to_store(command_opts: ArchiveCommandOptions | ConsumeCommandOptions) -> None:
     """Logic for the consume command (and the archive command)."""
->>>>>>> 1cf17041
+
     fs = get_fs(path=command_opts.zarr_path)
     window = command_opts.time_window
 
@@ -73,11 +73,11 @@
         return nat_filepath
 
     nat_filepaths: list[str] = []
-<<<<<<< HEAD
-=======
+
+
     num_skipped: int = 0
     # Iterate through all products in search
->>>>>>> 1cf17041
+
     for nat_filepath in Parallel(
         n_jobs=command_opts.num_workers, return_as="generator",
     )(delayed(_etl)(product) for product in product_iter):
@@ -111,10 +111,10 @@
                 f"Deleting {len(nat_filepaths)} raw files in {command_opts.raw_folder}",
                 num_files=len(nat_filepaths), dst=command_opts.raw_folder,
             )
-<<<<<<< HEAD
+
             for f in nat_filepaths:
                 f.unlink()  # type: ignore
-=======
+
             _ = [f.unlink() for f in nat_filepaths] # type:ignore
 
 def _merge_command(command_opts: MergeCommandOptions) -> None:
@@ -145,8 +145,6 @@
     dst = create_latest_zip(srcs=zarr_paths)
     log.info("Created latest.zip", dst=dst)
 
->>>>>>> 1cf17041
-
 def run(config: SatelliteConsumerConfig) -> None:
     """Run the download and processing pipeline."""
     prog_start = dt.datetime.now(tz=dt.UTC)
